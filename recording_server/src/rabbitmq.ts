import { Channel, connect } from 'amqplib'
import {
    LOCK_INSTANCE_AT_STARTUP,
    POD_IP,
    setProtection,
    setSessionInRedis,
} from './instance'

import { Events } from './events'
<<<<<<< HEAD
=======
import { setLoggerProjectId, updateGrafanaAgentAddBotUuid } from './logger'
>>>>>>> e55ef0ad
import { MeetingHandle } from './meeting'
import { MeetingParams } from './types'
import { Streaming } from './streaming'

const POD_NAME = process.env.POD_NAME

export type StartRecordingResult = {
    params: MeetingParams
    error: any | null
}

export class Consumer {
    static readonly QUEUE_NAME = LOCK_INSTANCE_AT_STARTUP
        ? POD_NAME
        : 'worker_bot_queue'
    static readonly PREFETCH_COUNT = 1

    private constructor(private channel: Channel) {}

    static async init(): Promise<Consumer> {
        const connection = await connect(process.env.AMQP_ADDRESS)

        console.log('connected to rabbitmq: ', process.env.AMQP_ADDRESS)
        const channel = await connection.createChannel()

        console.log('declaring queue: ', Consumer.QUEUE_NAME)
        channel.prefetch(Consumer.PREFETCH_COUNT)

        return new Consumer(channel)
    }

    async deleteQueue() {
        if (LOCK_INSTANCE_AT_STARTUP && Consumer.QUEUE_NAME === POD_NAME) {
            try {
                await this.channel.deleteQueue(Consumer.QUEUE_NAME)
            } catch (e) {
                console.error('fail to delete queue', e)
            }
        }
    }

    async consume(
        handler: (data: MeetingParams) => Promise<void>,
    ): Promise<StartRecordingResult> {
        return new Promise((resolve, reject) => {
            this.channel
                .consume(Consumer.QUEUE_NAME, async (message) => {
                    if (message !== null) {
                        // configure rabbit increase timeout or timeout max < rabbitmq message timeout
                        await this.channel.cancel(message.fields.consumerTag)

                        const meetingParams = JSON.parse(
                            message.content.toString(),
                        )
                        let error = null
                        try {
                            await handler(meetingParams)
                        } catch (e) {
                            error = e
                        }
                        // TODO: retry in rabbitmq
                        this.channel.ack(message)
                        resolve({ params: meetingParams, error: error })
                    } else {
                        console.log('Consumer cancelled by server')
                        reject() // TODO errors
                    }
                })
                .then((consumer) => {
                    console.log('consumer started: ', consumer.consumerTag)
                })
                .catch((e) => {
                    reject() // TODO errors
                })
        })
    }

    // throw error if start recoridng fail
    static async handleStartRecord(data: MeetingParams) {
<<<<<<< HEAD
        if (data.streaming_input || data.streaming_output) {
            new Streaming(
                data.streaming_input,
                data.streaming_output,
                data.bot_id,
            )
        }
=======
        let logger = LOGGER.new({})
        await updateGrafanaAgentAddBotUuid(data.bot_id)
>>>>>>> e55ef0ad
        console.log('####### DATA #######', data)
        // Prevent instance for beeing scaled down
        try {
            await setProtection(true)
        } catch (e) {
            console.error('fail to set protection', e)
        }
        let meetingSession = {
            bot_ip: POD_IP,
            user_id: data.user_id,
            meeting_url: data.meeting_url,
        }
        try {
            await setSessionInRedis(data.session_id, meetingSession)
        } catch (e) {
            console.error('fail to set session in redis: ', e)
        }
        MeetingHandle.init(data)

        Events.init(data)
        await Events.joiningCall()

        await MeetingHandle.instance.startRecordMeeting()
    }
}<|MERGE_RESOLUTION|>--- conflicted
+++ resolved
@@ -7,10 +7,7 @@
 } from './instance'
 
 import { Events } from './events'
-<<<<<<< HEAD
-=======
-import { setLoggerProjectId, updateGrafanaAgentAddBotUuid } from './logger'
->>>>>>> e55ef0ad
+import { updateGrafanaAgentAddBotUuid } from './logger'
 import { MeetingHandle } from './meeting'
 import { MeetingParams } from './types'
 import { Streaming } from './streaming'
@@ -90,7 +87,6 @@
 
     // throw error if start recoridng fail
     static async handleStartRecord(data: MeetingParams) {
-<<<<<<< HEAD
         if (data.streaming_input || data.streaming_output) {
             new Streaming(
                 data.streaming_input,
@@ -98,10 +94,8 @@
                 data.bot_id,
             )
         }
-=======
-        let logger = LOGGER.new({})
         await updateGrafanaAgentAddBotUuid(data.bot_id)
->>>>>>> e55ef0ad
+
         console.log('####### DATA #######', data)
         // Prevent instance for beeing scaled down
         try {
